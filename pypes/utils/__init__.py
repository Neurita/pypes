# -*- coding: utf-8 -*-

from .environ import  spm_tpm_priors_path
from .files   import  (remove_ext,
                       rename,
                       get_extension,
                       get_affine,
                       get_data_dims,
                       get_vox_dims,
                       fetch_one_file,
                       extension_duplicates,)

from .piping  import  (extend_trait_list,
                       selectindex,
                       get_trait_value,
                       fsl_merge,
                       get_node,
                       joinstrings,
                       find_wf_node,
                       get_datasink,
                       get_input_node,
                       get_interface_node,
<<<<<<< HEAD
                       get_input_file_name,)

=======
                       get_input_file_name,
                       )
>>>>>>> f498aae7
from .pandas import (add_table_headers,
                     write_tabbed_excel,)
<|MERGE_RESOLUTION|>--- conflicted
+++ resolved
@@ -1,13 +1,13 @@
 # -*- coding: utf-8 -*-
 
 from .environ import  spm_tpm_priors_path
+
 from .files   import  (remove_ext,
                        rename,
                        get_extension,
                        get_affine,
                        get_data_dims,
                        get_vox_dims,
-                       fetch_one_file,
                        extension_duplicates,)
 
 from .piping  import  (extend_trait_list,
@@ -20,12 +20,7 @@
                        get_datasink,
                        get_input_node,
                        get_interface_node,
-<<<<<<< HEAD
                        get_input_file_name,)
 
-=======
-                       get_input_file_name,
-                       )
->>>>>>> f498aae7
 from .pandas import (add_table_headers,
                      write_tabbed_excel,)
