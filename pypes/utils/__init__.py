--- conflicted
+++ resolved
@@ -1,7 +1,6 @@
 # -*- coding: utf-8 -*-
 
 from .environ import  spm_tpm_priors_path
-
 from .files   import  (remove_ext,
                        rename,
                        get_extension,
@@ -21,12 +20,7 @@
                        get_datasink,
                        get_input_node,
                        get_interface_node,
-<<<<<<< HEAD
-                       get_input_file_name,
-                       )
-=======
                        get_input_file_name,)
 
->>>>>>> d7e09f24
 from .pandas import (add_table_headers,
                      write_tabbed_excel,)
