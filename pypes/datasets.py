--- conflicted
+++ resolved
@@ -76,13 +76,8 @@
     return wf
 
 
-<<<<<<< HEAD
-def clinical_workflow(wf_name, base_dir, cache_dir, output_dir, atlas_file, year):
-    """ Run a specific pipeline.
-=======
-def clinical_crumb_workflow(wf_name, data_crumb, output_dir, cache_dir='', **kwargs):
+def clinical_crumb_workflow(wf_name, data_crumb, output_dir, atlas_file=None, cache_dir='', **kwargs):
     """ Returns a workflow for the a clinical database.
->>>>>>> 1d189213
 
     Parameters
     ----------
@@ -129,15 +124,6 @@
     main_wf = in_out_crumb_wf(work_dir=cache_dir,
                               data_crumb=data_crumb,
                               output_dir=output_dir,
-<<<<<<< HEAD
-                              session_names=['session_0'],
-                              file_names={'anat': 'anat_hc.nii.gz',
-                                          'pet': 'pet_fdg.nii.gz',
-                                          'diff': 'diff.nii.gz',
-                                          'diff_bvec': 'diff.bvec',
-                                          'diff_bval': 'diff.bval'},
-                              subject_ids=None,
-=======
                               crumb_arg_values=dict(**kwargs),
                               files_crumb_args={'anat': [('image', 'anat_hc.nii.gz')],
                                                 'pet':  [('image', 'pet_fdg.nii.gz')],
@@ -145,7 +131,6 @@
                                                 'bval': [('image', 'diff.bval')],
                                                 'bvec': [('image', 'diff.bvec')],
                                                },
->>>>>>> 1d189213
                               input_wf_name='input_files')
 
     wf = wfs[wf_name](main_wf=main_wf, params={"atlas_file": atlas_file})
